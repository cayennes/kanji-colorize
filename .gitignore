*.zip
*.pyc
kanji-colorize-*
colorized-kanji
kanjivg
kanji
/build
/dist
MANIFEST

<<<<<<< HEAD
# Some emacs temp files.
*~
\#*
=======
# Emacs temp files:
*~
>>>>>>> fecc9425
.#*

!/test/kanivg
!/test/kanivg/kanji
!/test/default_results/kanji-colorize-contrast
!/test/default_results/kanji-colorize-spectrum
!/kanjicolorizer/data/kanjivg<|MERGE_RESOLUTION|>--- conflicted
+++ resolved
@@ -8,15 +8,10 @@
 /dist
 MANIFEST
 
-<<<<<<< HEAD
-# Some emacs temp files.
-*~
-\#*
-=======
 # Emacs temp files:
 *~
->>>>>>> fecc9425
 .#*
+\#*
 
 !/test/kanivg
 !/test/kanivg/kanji
