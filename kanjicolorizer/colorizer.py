--- conflicted
+++ resolved
@@ -1,10 +1,6 @@
 #!/usr/bin/env python2
 # -*- coding: utf-8 -*-
-<<<<<<< HEAD
 #
-=======
-
->>>>>>> fecc9425
 # colorizer.py is part of kanji-colorize which makes KanjiVG data
 # into colored stroke order diagrams
 #
@@ -96,7 +92,7 @@
     def _create_from_filename(cls, filename):
         u"""
         Alternate constructor that uses a KanjiVG filename; used by
-        get_all().
+        get_list().
 
         >>> k = KanjiVG._create_from_filename('00061.svg')
         >>> k.character
@@ -165,7 +161,7 @@
         Returns a complete list of characters,
         data for
 
-        >>> kanji_list = KanjiVG.get_all()
+        >>> kanji_list = KanjiVG.get_list()
         >>> kanji_list[0].__class__.__name__
         'KanjiVG'
         """
@@ -455,12 +451,16 @@
                 # don't really care.
                 self.settings.characters = self.settings.characters.split(',')
             for c in self.settings.characters:
-<<<<<<< HEAD
                 base = c
                 variant = ''
                 if '-' in c:
-                    base = c.split('-')[0]
-                    variant = '-'.join(c.split('-')[1:])
+                    # We have a variety.
+                    # Typically "c, var = c.split('-') should
+                    # work. Make sure it still works when we have a
+                    # variety with an extra dash.
+                    varsplit = c.split('-')
+                    base = varsplit[0]
+                    variant = '-'.join(varsplit[1:])
                 characters.append((base, variant))
         for k_base, var in characters:
             try:
@@ -469,23 +469,6 @@
                 continue
             self.svg = kanji.svg
             self._modify_svg()
-=======
-                var = ''
-                if '-' in c:
-                    # We have a variety.
-                    # Typically "c, var = c.split('-') should
-                    # work. Make sure it still works when we have a
-                    # variety with an extra dash.
-                    varsplit = c.split('-')
-                    c = varsplit[0]
-                    var = '-'.join(varsplit[1:])
-                try:
-                    characters.append(KanjiVG(c, var))
-                except InvalidCharacterError:
-                    pass
-        for kanji in characters:
-            svg = self._modify_svg(kanji.svg)
->>>>>>> fecc9425
             dst_file_path = os.path.join(self.settings.output_directory,
                 self._get_dst_filename(kanji))
             with open(dst_file_path, 'w', encoding='utf-8') as f:
@@ -601,7 +584,6 @@
 
     def _classes_svg(self):
         """
-<<<<<<< HEAD
         Add classes to paths
         """
         # Tag the svg element. Makes it easier for the shadow script
@@ -660,73 +642,6 @@
         return self.svg_header.format(mode=self.settings.mode,
                                       saturation=self.settings.saturation,
                                       value=self.settings.value)
-=======
-        Add a comment about what this script has done to the copyright notice
-
-        >>> svg = '''<!--
-        ... Copyright (C) copyright holder (etc.)
-        ... -->
-        ... <svg> <! content> </svg>
-        ... '''
-
-        This contains the notice:
-
-        >>> kc = KanjiColorizer('')
-        >>> kc._comment_copyright(svg).count('This file has been modified')
-        1
-
-        And depends on the settings it is run with:
-
-        >>> kc = KanjiColorizer('--mode contrast')
-        >>> kc._comment_copyright(svg).count('contrast')
-        1
-        >>> kc = KanjiColorizer('--mode spectrum')
-        >>> kc._comment_copyright(svg).count('contrast')
-        0
-        """
-        note = """This file has been modified from the original version by the kanji_colorize.py
-script (available at http://github.com/cayennes/kanji-colorize) with these
-settings:
-    mode: """ + self.settings.mode + """
-    saturation: """ + str(self.settings.saturation) + """
-    value: """ + str(self.settings.value) + """
-    image_size: """ + str(self.settings.image_size) + """
-It remains under a Creative Commons-Attribution-Share Alike 3.0 License.
-
-The original SVG has the following copyright:
-
-"""
-        place_before = "Copyright (C)"
-        return svg.replace(place_before, note + place_before)
-
-    def _resize_svg(self, svg):
-        """
-        Resize the svg according to args.image_size, by changing the 109s
-        in the <svg> attributes, and adding a transform scale to the
-        groups enclosing the strokes and stroke numbers
-
-        >>> svg = '<svg  width="109" height="109" viewBox="0 0 109 109"><!109><g id="kvg:StrokePaths_"><path /></g></svg>'
-        >>> kc = KanjiColorizer('--image-size 100')
-        >>> kc._resize_svg(svg)
-        '<svg  width="100" height = "100" viewBox="0 0 100 100"><!109><g id="kvg:StrokePaths_" transform="scale(0.9174311926605505,0.9174311926605505)"><path /></g></svg>'
-        >>> svg = '<svg  width="109" height="109" viewBox="0 0 109 109"><!109><g id="kvg:StrokePaths_"><path /></g><g id="kvg:StrokeNumbers_"><text /></g></svg>'
-        >>> kc = KanjiColorizer('--image-size 327')
-        >>> kc._resize_svg(svg)
-        '<svg  width="327" height = "327" viewBox="0 0 327 327"><!109><g id="kvg:StrokePaths_" transform="scale(3.0,3.0)"><path /></g><g id="kvg:StrokeNumbers_" transform="scale(3.0,3.0)"><text /></g></svg>'
-        """
-        ratio = repr(float(self.settings.image_size) / 109)
-        svg = svg.replace(
-            '109" height="109" viewBox="0 0 109 109',
-            '{0}" height = "{0}" viewBox="0 0 {0} {0}'.format(
-                str(self.settings.image_size)))
-        svg = re.sub(
-            '(<g id="kvg:Stroke.*?)(>)',
-            r'\1 transform="scale(' + ratio + ',' + ratio + r')"\2',
-            svg)
-        return svg
-
-    # Private utility methods
->>>>>>> fecc9425
 
     def _fix_svg_size(self):
         """
